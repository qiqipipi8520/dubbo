--- conflicted
+++ resolved
@@ -18,11 +18,7 @@
 package com.alibaba.dubbo.rpc;
 
 import java.util.Map;
-<<<<<<< HEAD
 import java.util.function.BiConsumer;
-=======
-import java.util.function.Function;
->>>>>>> 8e624056
 
 @Deprecated
 public interface Result extends org.apache.dubbo.rpc.Result {
@@ -40,11 +36,7 @@
     abstract class AbstractResult extends org.apache.dubbo.rpc.AbstractResult implements Result {
 
         @Override
-<<<<<<< HEAD
         public org.apache.dubbo.rpc.Result whenCompleteWithContext(BiConsumer<org.apache.dubbo.rpc.Result, Throwable> fn) {
-=======
-        public org.apache.dubbo.rpc.Result thenApplyWithContext(Function<org.apache.dubbo.rpc.Result, org.apache.dubbo.rpc.Result> fn) {
->>>>>>> 8e624056
             return null;
         }
     }
@@ -91,11 +83,7 @@
         }
 
         @Override
-<<<<<<< HEAD
-        public Map<String, String> getAttachments() {
-=======
         public Map<String, Object> getAttachments() {
->>>>>>> 8e624056
             return delegate.getAttachments();
         }
 
